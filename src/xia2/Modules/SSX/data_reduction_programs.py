from __future__ import annotations

import concurrent.futures
import copy
import functools
import json
import logging
import math
import os
import random
import sys
from dataclasses import dataclass, field
from pathlib import Path
from typing import Any, Dict, List, Optional, Tuple

import numpy as np
from cctbx import crystal, miller, sgtbx, uctbx
from dials.algorithms.merging.merge import (
    merge_scaled_array_to_mtz_with_report_collection,
)
from dials.algorithms.merging.reporting import generate_html_report as merge_html_report
from dials.algorithms.scaling.algorithm import ScalingAlgorithm
from dials.array_family import flex
from dials.command_line.cluster_unit_cell import do_cluster_analysis
from dials.command_line.cluster_unit_cell import phil_scope as cluster_phil_scope
from dials.command_line.cosym import cosym, register_default_cosym_observers
from dials.command_line.cosym import phil_scope as cosym_phil_scope
from dials.command_line.merge import phil_scope as merge_phil_scope
from dials.command_line.scale import phil_scope as scaling_phil_scope
from dials.util.export_mtz import log_summary
from dials.util.resolution_analysis import resolution_cc_half
from dxtbx.model import Crystal, ExperimentList
from dxtbx.serialize import load
from iotbx.phil import parse

from xia2.Driver.timing import record_step
from xia2.Handlers.Files import FileHandler
from xia2.Modules.SSX.batch_cosym import BatchCosym
from xia2.Modules.SSX.data_reduction_definitions import FilePair, ReductionParams
from xia2.Modules.SSX.reporting import condensed_unit_cell_info
from xia2.Modules.SSX.util import log_to_file, run_in_directory

xia2_logger = logging.getLogger(__name__)


@dataclass(eq=False)
class CrystalsData:
    # Holds dxtbx.model.crystal data for an experimentlist, for use in filtering
    identifiers: List[str]
    crystals: List[Crystal]
    keep_all_original: bool = True
    lattice_ids: List[int] = field(default_factory=list)
    mean_I_over_sigma_vals: List[float] = field(default_factory=list)


CrystalsDict = Dict[str, CrystalsData]
# CrystalsDict: stores crystal data contained in each expt file, for use in
# filtering without needing to keep expt files open.


def mean_I_over_sigma(refls, expts, partiality_cutoff=0.25):
    tables = refls.split_by_experiment_id()
    assert len(tables) == len(expts)
    mean_I_over_sigma_values = []
    for table in tables:
        sel = table.get_flags(table.flags.integrated_sum) & (
            table["partiality"] > partiality_cutoff
        )
        I = table["intensity.sum.value"].select(sel)
        V = table["intensity.sum.variance"].select(sel)
        if not V.all_gt(0):
            sel2 = V > 0
            I = I.select(sel2)
            V = V.select(sel2)
        if not I.size():
            mean_I_over_sigma_values.append(0.0)
        else:
            mean_I_over_sigma_values.append(flex.mean(I / flex.sqrt(V)))
    return mean_I_over_sigma_values


def load_crystal_data_from_new_expts(
    new_data: List[FilePair],
    calculate_meanIsigma: bool = False,
    partiality_thresold: float = 0.25,
) -> CrystalsDict:
    data: CrystalsDict = {}
    n = 0
    for file_pair in new_data:
        new_expts = load.experiment_list(file_pair.expt, check_format=False)
        if new_expts:
            if calculate_meanIsigma:
                refls = flex.reflection_table.from_file(file_pair.refl)
                mean_I_over_sigma_vals = mean_I_over_sigma(
                    refls, new_expts, partiality_thresold
                )
            else:
                mean_I_over_sigma_vals = [0.0] * len(new_expts)
            data[str(file_pair.expt)] = CrystalsData(
                copy.deepcopy(new_expts.identifiers()),
                copy.deepcopy(new_expts.crystals()),
                mean_I_over_sigma_vals=mean_I_over_sigma_vals,
            )
            n += len(new_expts)
        else:
            xia2_logger.warning(f"No crystals found in {str(file_pair.expt)}")
            data[str(file_pair.expt)] = CrystalsData([], [])
    xia2_logger.info(f"Found {n} integrated crystals")
    return data


def filter_(
    working_directory: Path,
    integrated_data: list[FilePair],
    reduction_params: ReductionParams,
) -> Tuple[CrystalsDict, uctbx.unit_cell, sgtbx.space_group_info]:
<<<<<<< HEAD

    crystals_data = load_crystal_data_from_new_expts(
        integrated_data,
        calculate_meanIsigma=bool(reduction_params.mean_i_over_sigma_threshold),
        partiality_thresold=reduction_params.partiality_threshold,
    )
=======
    crystals_data = load_crystal_data_from_new_expts(integrated_data)
>>>>>>> 53ac4143
    if not any(v.crystals for v in crystals_data.values()):
        raise ValueError(
            "No integrated images in integrated datafiles, processing finished."
        )
    space_group = check_consistent_space_group(crystals_data)
    good_crystals_data = filter_new_data(
        working_directory, crystals_data, reduction_params
    )
    if not any(v.crystals for v in good_crystals_data.values()):
        raise ValueError("No crystals remain after filtering, processing finished.")
    best_unit_cell = determine_best_unit_cell_from_crystals(good_crystals_data)
    return good_crystals_data, best_unit_cell, space_group


def split_integrated_data(
    good_crystals_data, integrated_data, reduction_params
) -> List[ProcessingBatch]:
    new_batches_to_process = split_filtered_data(
        integrated_data,
        good_crystals_data,
        reduction_params.batch_size,
    )
    return new_batches_to_process


def assess_for_indexing_ambiguities(
    space_group: sgtbx.space_group_info,
    unit_cell: uctbx.unit_cell,
    max_delta: float = 0.5,
) -> bool:
    # first test for 'true' indexing ambiguities - where the space group symmetry
    # is lower than the lattice symmetry
    cs = crystal.symmetry(unit_cell=unit_cell, space_group=sgtbx.space_group())
    # Get cell reduction operator
    cb_op_inp_minimum = cs.change_of_basis_op_to_minimum_cell()
    # New symmetry object with changed basis
    minimum_symmetry = cs.change_basis(cb_op_inp_minimum)

    # Get the exact lattice symmetry
    exact_lattice_group = sgtbx.lattice_symmetry_group(
        minimum_symmetry.unit_cell(),
        max_delta=0,
        enforce_max_delta_for_generated_two_folds=True,
    )
    need_to_assess_1 = exact_lattice_group.order_p() > space_group.group().order_p()
    human_readable = {True: "yes", False: "no"}

    # now test for accidental ambiguities due to lattice parameters being close to a higher symmetry
    # Get highest symmetry compatible with lattice
    potential_lattice_group = sgtbx.lattice_symmetry_group(
        minimum_symmetry.unit_cell(),
        max_delta=max_delta,
        enforce_max_delta_for_generated_two_folds=True,
    )
    need_to_assess_2 = potential_lattice_group.order_p() > exact_lattice_group.order_p()
    xia2_logger.info(
        "Indexing ambiguity assessment:\n"
        f"  Space group: {str(space_group)}\n"
        f"  Lattice group: {str(exact_lattice_group.info())}\n"
        f"  Highest symmetry lattice group (within tolerance): {str(potential_lattice_group.info())}\n"
        f"  Indexing ambiguities due to symmetry: {human_readable[need_to_assess_1]}\n"
        f"  Potential misindexing due to similar lattice parameters: {human_readable[need_to_assess_2]}"
    )
    return need_to_assess_1 or need_to_assess_2


def check_consistent_space_group(crystals_dict: CrystalsDict) -> sgtbx.space_group_info:
    # check all space groups are the same and return that group
    sgs = set()
    for v in crystals_dict.values():
        sgs.update({c.get_space_group().type().number() for c in v.crystals})
    if len(sgs) > 1:
        sg_nos = ",".join(str(i) for i in sgs)
        raise ValueError(
            f"Multiple space groups found, numbers: {sg_nos}\n"
            "All integrated data must be in the same space group"
        )
    return sgtbx.space_group_info(number=list(sgs)[0])


def determine_best_unit_cell_from_crystals(
    crystals_dict: CrystalsDict,
) -> uctbx.unit_cell:
    """Set the median unit cell as the best cell, for consistent d-values across
    experiments."""
    uc_params = [flex.double() for i in range(6)]
    for v in crystals_dict.values():
        for c in v.crystals:
            unit_cell = c.get_recalculated_unit_cell() or c.get_unit_cell()
            for i, p in enumerate(unit_cell.parameters()):
                uc_params[i].append(p)
    best_unit_cell = uctbx.unit_cell(parameters=[flex.median(p) for p in uc_params])
    return best_unit_cell


def apply_isigma_filter(
    good_crystals_data: CrystalsDict, mean_i_over_sigma_threshold: float
) -> CrystalsDict:
    new_good_crystals_data: CrystalsDict = {}
    n_good = 0
    n_tot = 0
    for file_, data in good_crystals_data.items():
        i_sig_vals = data.mean_I_over_sigma_vals
        ids = [i for i, v in enumerate(i_sig_vals) if v > mean_i_over_sigma_threshold]
        if len(ids) == len(i_sig_vals):
            new_good_crystals_data[file_] = good_crystals_data[file_]
        else:
            new_good_crystals_data[file_] = CrystalsData(
                identifiers=[data.identifiers[i] for i in ids],
                crystals=[data.crystals[i] for i in ids],
                mean_I_over_sigma_vals=[data.mean_I_over_sigma_vals[i] for i in ids],
                keep_all_original=False,
            )
        n_good += len(ids)
        n_tot += len(i_sig_vals)
    xia2_logger.info(
        f"I/sigma filtering:\n  Selected {n_good}/{n_tot} crystals with <I/sigma> >= {mean_i_over_sigma_threshold}"
    )
    return new_good_crystals_data


def filter_new_data(
    working_directory: Path,
    crystals_data: dict,
    reduction_params: ReductionParams,
) -> CrystalsDict:
    if reduction_params.cluster_threshold:
        good_crystals_data = run_uc_cluster(
            working_directory,
            crystals_data,
            reduction_params.cluster_threshold,
        )
    elif reduction_params.central_unit_cell:
        new_best_unit_cell = reduction_params.central_unit_cell
        good_crystals_data = select_crystals_close_to(
            crystals_data,
            new_best_unit_cell,
            reduction_params.absolute_angle_tolerance,
            reduction_params.absolute_length_tolerance,
        )
    elif (
        reduction_params.absolute_angle_tolerance
        and reduction_params.absolute_length_tolerance
    ):
        # calculate the median unit cell
        new_best_unit_cell = determine_best_unit_cell_from_crystals(crystals_data)
        good_crystals_data = select_crystals_close_to(
            crystals_data,
            new_best_unit_cell,
            reduction_params.absolute_angle_tolerance,
            reduction_params.absolute_length_tolerance,
        )
    else:  # join all data for splitting
        good_crystals_data = crystals_data
        xia2_logger.info("No unit cell filtering applied")

    # now filter on isigma
    if reduction_params.mean_i_over_sigma_threshold:
        good_crystals_data = apply_isigma_filter(
            good_crystals_data, reduction_params.mean_i_over_sigma_threshold
        )
    return good_crystals_data


def run_uc_cluster(
    working_directory: Path, crystals_dict: CrystalsDict, threshold: float = 1000
) -> CrystalsDict:
    if not Path.is_dir(working_directory):
        Path.mkdir(working_directory)

    with open(os.devnull, "w") as devnull, run_in_directory(
        working_directory
    ), record_step("dials.cluster_unit_cell"), log_to_file(
        "dials.cluster_unit_cell.log"
    ):
        sys.stdout = devnull  # block printing from cluster_uc

        # first extract the params and set the threshold
        params = cluster_phil_scope.extract()
        params.threshold = threshold
        # Now create the crystal symmetries, and keep track of the ids
        crystal_symmetries = []
        n_tot = 0
        for k, v in crystals_dict.items():
            symmetries = [
                crystal.symmetry(
                    unit_cell=c.get_unit_cell(),
                    space_group=c.get_space_group(),
                )
                for c in v.crystals
            ]
            crystal_symmetries.extend(symmetries)
            n_this = len(symmetries)
            ids = list(range(n_tot, n_tot + n_this))
            n_tot += n_this
            crystals_dict[k].lattice_ids = ids
        # run the main work function of dials.cluster_unit_cell
        clusters = do_cluster_analysis(crystal_symmetries, params)
        clusters.sort(key=lambda x: len(x), reverse=True)
        main_cluster = clusters[0]
        xia2_logger.info(condensed_unit_cell_info(clusters))
        xia2_logger.info(
            f"Selecting {len(main_cluster)} crystals from the largest cluster"
        )
        main_ids = set(main_cluster.lattice_ids)
        # Work out which subset of the input data corresponds to the main cluster
        good_crystals_data: CrystalsDict = {}
        for k, v in crystals_dict.items():
            ids_this = set(v.lattice_ids).intersection(main_ids)
            if len(ids_this) < len(v.lattice_ids):
                identifiers = []
                crystals = []
                mean_I_over_sigma_vals = []
                for i, id_ in enumerate(v.lattice_ids):
                    if id_ in ids_this:
                        identifiers.append(v.identifiers[i])
                        crystals.append(v.crystals[i])
                        mean_I_over_sigma_vals.append(v.mean_I_over_sigma_vals[i])
                good_crystals_data[k] = CrystalsData(
                    identifiers=identifiers,
                    crystals=crystals,
                    keep_all_original=False,
                    mean_I_over_sigma_vals=mean_I_over_sigma_vals,
                )
            else:
                good_crystals_data[k] = crystals_dict[k]
    sys.stdout = sys.__stdout__  # restore printing
    return good_crystals_data


def merge(
    working_directory: Path,
    scaled_array: miller.array,
    experiments: ExperimentList,
    d_min: float = None,
    best_unit_cell: Optional[uctbx.unit_cell] = None,
    partiality_threshold: float = 0.25,
    name: str = "",
) -> MergeResult:
    logfile = "dials.merge.log"
    filename = "merged.mtz"
    html_file = "dials.merge.html"
    json_file = "dials.merge.json"
    if name and name != "merged":
        logfile = f"dials.merge.{name}.log"
        filename = f"{name}.mtz"
        html_file = f"dials.merge.{name}.html"
        json_file = f"dials.merge.{name}.json"
    with run_in_directory(working_directory), log_to_file(
        logfile
    ) as dials_logger, record_step("dials.merge"):
        params = merge_phil_scope.extract()
        params.output.additional_stats = True
        input_ = "Input parameters:\n"
        if d_min:
            params.d_min = d_min
            input_ += f"  d_min = {d_min}\n"
        if best_unit_cell:
            params.best_unit_cell = best_unit_cell
            input_ += f"  best_unit_cell = {best_unit_cell.parameters()}\n"
        params.partiality_threshold = partiality_threshold
        input_ += f"  partiality_threshold = {partiality_threshold}"
        params.assess_space_group = False
        params.combine_partials = False

        dials_logger.info(input_)
        mtz_file, json_data = merge_scaled_array_to_mtz_with_report_collection(
            params,
            experiments,
            scaled_array,
            applied_d_min=d_min,
        )
        # mtz_file, json_data = merge_data_to_mtz_with_report_collection(
        #    params, experiments, [reflection_table]
        # )
        dials_logger.info(f"\nWriting reflections to {filename}")
        log_summary(mtz_file)
        mtz_file.write_to_file(filename)
        with open(json_file, "w") as f:
            json.dump(json_data, f, indent=2)
        merge_html_report(json_data, html_file)
        result = MergeResult(
            working_directory / filename,
            working_directory / logfile,
            working_directory / json_file,
            working_directory / html_file,
            name=name,
        )
        wlkey = list(json_data.keys())[0]
        try:
            table_1_stats = json_data[wlkey]["table_1_stats"]
        except KeyError:
            table_1_stats = ""
        result.summary = (
            (
                f"Merged {len(experiments)} crystals in {', '.join(name.split('.'))}\n"
                if name != "merged"
                else ""
            )
            + f"Merged mtz file: {filename}\n"
            + f"{table_1_stats}"
        )

    return result


scaled_cols_to_keep = [
    "miller_index",
    "inverse_scale_factor",
    "intensity.scale.value",
    "intensity.scale.variance",
    "flags",
    "id",
    "partiality",
    "partial_id",
    "d",
    "qe",
    "dqe",
    "lp",
]


def trim_table_for_merge(table):
    for k in list(table.keys()):
        if k not in scaled_cols_to_keep:
            del table[k]


def _wrap_extend_expts(first_elist, second_elist):
    try:
        first_elist.extend(second_elist)
    except RuntimeError as e:
        raise ValueError(
            "Unable to combine experiments, check for datafiles containing duplicate experiments.\n"
            + f"  Specific error message encountered:\n  {e}"
        )


@dataclass
class MergeResult:
    merge_file: Path
    logfile: Path
    jsonfile: Optional[Path] = None
    htmlfile: Optional[Path] = None
    summary: str = ""
    table_1_stats: str = ""
    name: str = ""


def _extract_scaling_params(reduction_params):
    # scaling options for scaling without a reference
    extra_defaults = """
        model=KB
        scaling_options.full_matrix=False
        weighting.error_model.reset_error_model=True
        scaling_options.outlier_rejection=simple
        scaling_options.outlier_zmax=4.0
        reflection_selection.intensity_choice=sum
        reflection_selection.method=intensity_ranges
        reflection_selection.Isigma_range=2.0,0.0
        output.additional_stats=True
        scaling_options.nproc=8
    """
    xia2_phil = f"""
        anomalous={reduction_params.anomalous}
        reflection_selection.min_partiality={reduction_params.partiality_threshold}
        cut_data.partiality_cutoff={reduction_params.partiality_threshold}
    """
    if reduction_params.d_min:
        xia2_phil += f"\ncut_data.d_min={reduction_params.d_min}"
    if reduction_params.central_unit_cell:
        vals = ",".join(
            str(round(p, 4)) for p in reduction_params.central_unit_cell.parameters()
        )
        xia2_phil += f"\nreflection_selection.best_unit_cell={vals}"

    if reduction_params.scaling_phil:
        itpr = scaling_phil_scope.command_line_argument_interpreter()
        try:
            user_phil = itpr.process(args=[os.fspath(reduction_params.scaling_phil)])[0]
            working_phil = scaling_phil_scope.fetch(
                sources=[
                    parse(extra_defaults),
                    user_phil,
                    parse(xia2_phil),
                ]
            )
            # Note, the order above makes the xia2_phil take precedent
            # over the user phil, which takes precedent over the extra defaults
        except Exception as e:
            xia2_logger.warning(
                f"Unable to interpret {reduction_params.scaling_phil} as a scaling phil file. Error:\n{e}"
            )
            working_phil = scaling_phil_scope.fetch(
                sources=[
                    parse(extra_defaults),
                    parse(xia2_phil),
                ]
            )
    else:
        working_phil = scaling_phil_scope.fetch(
            sources=[
                parse(extra_defaults),
                parse(xia2_phil),
            ]
        )
    diff_phil = scaling_phil_scope.fetch_diff(source=working_phil)
    params = working_phil.extract()
    return params, diff_phil


def _extract_scaling_params_for_scale_against_reference(reduction_params, name):
    extra_defaults = """
        model=KB
        scaling_options.full_matrix=False
        weighting.error_model.reset_error_model=True
        scaling_options.outlier_rejection=simple
        scaling_options.outlier_zmax=4.0
        reflection_selection.intensity_choice=sum
        reflection_selection.method=intensity_ranges
        reflection_selection.Isigma_range=2.0,0.0
        output.additional_stats=True
        cut_data.small_scale_cutoff=1e-9
    """
    xia2_phil = f"""
        anomalous={reduction_params.anomalous}
        reflection_selection.min_partiality={reduction_params.partiality_threshold}
        cut_data.partiality_cutoff={reduction_params.partiality_threshold}
        output.experiments={name}.expt
        output.reflections={name}.refl
        output.html=dials.scale.{name}.html
        scaling_options.reference={str(reduction_params.reference)}
        scaling_options.reference_model.k_sol={reduction_params.reference_ksol}
        scaling_options.reference_model.b_sol={reduction_params.reference_bsol}
    """
    if reduction_params.d_min:
        xia2_phil += f"\ncut_data.d_min={reduction_params.d_min}"
    if reduction_params.central_unit_cell:
        vals = ",".join(
            str(round(p, 4)) for p in reduction_params.central_unit_cell.parameters()
        )
        xia2_phil += f"\nreflection_selection.best_unit_cell={vals}"

    if reduction_params.scaling_phil:
        itpr = scaling_phil_scope.command_line_argument_interpreter()
        try:
            user_phil = itpr.process(args=[os.fspath(reduction_params.scaling_phil)])[0]
            working_phil = scaling_phil_scope.fetch(
                sources=[
                    parse(extra_defaults),
                    user_phil,
                    parse(xia2_phil),
                ]
            )
            # Note, the order above makes the xia2_phil take precedent
            # over the user phil, which takes precedent over the extra defaults
        except Exception as e:
            xia2_logger.warning(
                f"Unable to interpret {reduction_params.scaling_phil} as a scaling phil file. Error:\n{e}"
            )
            working_phil = scaling_phil_scope.fetch(
                sources=[
                    parse(extra_defaults),
                    parse(xia2_phil),
                ]
            )
    else:
        working_phil = scaling_phil_scope.fetch(
            sources=[
                parse(extra_defaults),
                parse(xia2_phil),
            ]
        )
    diff_phil = scaling_phil_scope.fetch_diff(source=working_phil)
    params = working_phil.extract()
    return params, diff_phil


@dataclass
class ProgramResult:
    exptfile: Path
    reflfile: Path
    logfile: Path
    htmlfile: Optional[Path]
    jsonfile: Optional[Path]
    resolutionlimit: Optional[float] = None


def scale_against_reference(
    working_directory: Path,
    batch: ProcessingBatch,
    reduction_params,
    name="",
) -> ProgramResult:
    logfile = f"dials.scale.{name}.log"
    with run_in_directory(working_directory), log_to_file(logfile) as dials_logger:
        # Setup scaling
        # expts = load.experiment_list(files.expt, check_format=False)
        # table = flex.reflection_table.from_file(files.refl)
        expts, table = combined_files_for_batch(batch)
        params, diff_phil = _extract_scaling_params_for_scale_against_reference(
            reduction_params, name
        )
        dials_logger.info(
            "The following parameters have been modified:\n"
            # + f"input.experiments = {files.expt}\n"
            # + f"input.reflections = {files.refl}\n"
            + f"{diff_phil.as_str()}"
        )
        # Run the scaling using the algorithm class to give access to scaler
        scaler = ScalingAlgorithm(params, expts, [table])
        scaler.run()
        scaled_expts, scaled_table = scaler.finish()

        dials_logger.info(f"Saving scaled experiments to {params.output.experiments}")
        scaled_expts.as_file(params.output.experiments)
        dials_logger.info(f"Saving scaled reflections to {params.output.reflections}")
        scaled_table.as_file(params.output.reflections)

    return ProgramResult(
        working_directory / params.output.experiments,
        working_directory / params.output.reflections,
        working_directory / logfile,
        None,
        None,
    )


def scale_parallel_batches(
    working_directory, batches: List[ProcessingBatch], reduction_params
) -> Tuple[List[ProcessingBatch], List[float]]:
    # scale multiple batches in parallel
    scaled_results = [ProcessingBatch() for _ in range(len(batches))]
    d_mins = []
    batch_template = functools.partial(
        "batch{index:0{maxindexlength:d}d}".format,
        maxindexlength=len(str(len(batches))),
    )
    jobs = {f"{batch_template(index=i+1)}": fp for i, fp in enumerate(batches)}
    # xia2_logger.notice(banner("Scaling"))  # type: ignore
    with record_step("dials.scale (parallel)"), concurrent.futures.ProcessPoolExecutor(
        max_workers=min(reduction_params.nproc, len(batches))
    ) as pool:
        scale_futures: Dict[Any, int] = {
            pool.submit(
                scale_on_batches,
                working_directory,
                [batch],
                reduction_params,
                name,
            ): i
            for i, (name, batch) in enumerate(jobs.items())
        }
        for future in concurrent.futures.as_completed(scale_futures):
            try:
                result = future.result()
                idx = scale_futures[future]
            except Exception as e:
                xia2_logger.warning(f"Unsuccessful scaling of group. Error:\n{e}")
            else:
                xia2_logger.info(f"Completed scaling of data reduction batch {idx+1}")
                scaled_results[idx].add_filepair(
                    FilePair(result.exptfile, result.reflfile)
                )
                FileHandler.record_log_file(
                    result.logfile.name.rstrip(".log"), result.logfile
                )
                d_mins.append(result.resolutionlimit)

    if not scaled_results:
        raise ValueError("No groups successfully scaled")
    return scaled_results, d_mins


def scale_on_batches(
    working_directory: Path,
    batches_to_scale: List[ProcessingBatch],
    reduction_params: ReductionParams,
    name="",
) -> ProgramResult:
    logfile = "dials.scale.log"
    if name:
        logfile = f"dials.scale.{name}.log"
    with run_in_directory(working_directory), log_to_file(
        logfile
    ) as dials_logger, record_step("dials.scale"):
        # Setup scaling
        input_ = ""

        all_expts = ExperimentList([])
        tables = []
        for batch in batches_to_scale:
            for fp in batch.filepairs:
                table = flex.reflection_table.from_file(fp.refl)
                expts = load.experiment_list(fp.expt, check_format=False)
                if fp in batch.filepair_to_good_identifiers:
                    ids = batch.filepair_to_good_identifiers[fp]
                    if len(ids) < len(expts):
                        expts.select_on_experiment_identifiers(list(ids))
                        table = table.select_on_experiment_identifiers(list(ids))
                        table.reset_ids()
                all_expts.extend(expts)
                tables.append(table)
        expts = all_expts

        params, diff_phil = _extract_scaling_params(reduction_params)
        dials_logger.info(
            "The following parameters have been modified:\n"
            + input_
            + f"{diff_phil.as_str()}"
        )

        # Run the scaling using the algorithm class to give access to scaler
        scaler = ScalingAlgorithm(params, expts, tables)
        scaler.run()
        try:
            d_min = resolution_cc_half(
                scaler.merging_statistics_result, limit=0.3
            ).d_min
        except RuntimeError:
            d_min = None
        scaled_expts, scaled_table = scaler.finish()
        if name:
            out_expt = f"scaled.{name}.expt"
            out_refl = f"scaled.{name}.refl"
        else:
            out_expt = "scaled.expt"
            out_refl = "scaled.refl"

        dials_logger.info(f"Saving scaled experiments to {out_expt}")
        scaled_expts.as_file(out_expt)
        dials_logger.info(f"Saving scaled reflections to {out_refl}")
        scaled_table.as_file(out_refl)

    return ProgramResult(
        working_directory / out_expt,
        working_directory / out_refl,
        working_directory / logfile,
        None,
        None,
        d_min,
    )


def _extract_cosym_params(reduction_params, index):
    xia2_phil = f"""
        space_group={reduction_params.space_group}
        output.html=dials.cosym.{index}.html
        output.json=dials.cosym.{index}.json
        output.reflections=processed_{index}.refl
        output.experiments=processed_{index}.expt
    """
    extra_defaults = f"""
        min_i_mean_over_sigma_mean=0.5
        unit_cell_clustering.threshold=None
        lattice_symmetry_max_delta={reduction_params.lattice_symmetry_max_delta}
        partiality_threshold={reduction_params.partiality_threshold}
        cc_weights=sigma
        weights=standard_error
    """
    if reduction_params.d_min:
        # note - allow user phil to override the overall xia2 d_min - might
        # not want to use full resolution range for symmetry analysis
        extra_defaults += f"\nd_min={reduction_params.d_min}"
    if reduction_params.cosym_phil:
        itpr = cosym_phil_scope.command_line_argument_interpreter()
        try:
            user_phil = itpr.process(args=[os.fspath(reduction_params.cosym_phil)])[0]
            working_phil = cosym_phil_scope.fetch(
                sources=[
                    parse(extra_defaults),
                    user_phil,
                    parse(xia2_phil),
                ]
            )
            # Note, the order above makes the xia2_phil take precedent
            # over the user phil, which takes precedent over the extra defaults
        except Exception as e:
            xia2_logger.warning(
                f"Unable to interpret {reduction_params.cosym_phil} as a cosym phil file. Error:\n{e}"
            )
            working_phil = cosym_phil_scope.fetch(
                sources=[
                    parse(extra_defaults),
                    parse(xia2_phil),
                ]
            )
    else:
        working_phil = cosym_phil_scope.fetch(
            sources=[
                parse(extra_defaults),
                parse(xia2_phil),
            ]
        )
    diff_phil = cosym_phil_scope.fetch_diff(source=working_phil)
    cosym_params = working_phil.extract()
    return cosym_params, diff_phil


def combined_files_for_batch(batch):
    all_expts = ExperimentList([])
    tables = []
    for fp in batch.filepairs:
        table = flex.reflection_table.from_file(fp.refl)
        expts = load.experiment_list(fp.expt, check_format=False)
        if fp in batch.filepair_to_good_identifiers:
            ids = batch.filepair_to_good_identifiers[fp]
            if len(ids) < len(expts):
                expts.select_on_experiment_identifiers(list(ids))
                table = table.select_on_experiment_identifiers(list(ids))
                table.reset_ids()
        all_expts.extend(expts)
        tables.append(table)
    if len(tables) > 1:
        table = flex.reflection_table.concat(tables)
        table.reset_ids()
    else:
        table = tables[0]
    expts = all_expts
    return expts, table


def individual_cosym(
    working_directory: Path,
    batch: ProcessingBatch,
    index: int,
    reduction_params,
) -> ProgramResult:
    """Run  cosym an the expt and refl file."""
    logfile = f"dials.cosym.{index}.log"
    with run_in_directory(working_directory), record_step("dials.cosym"), log_to_file(
        logfile
    ) as dials_logger:
        cosym_params, diff_phil = _extract_cosym_params(reduction_params, index)
        dials_logger.info(
            "The following parameters have been modified:\n"
            # + f"input.experiments = {files.expt}\n"
            # + f"input.reflections = {files.refl}\n"
            + f"{diff_phil.as_str()}"
        )
        # cosym_params.cc_star_threshold = 0.1
        # cosym_params.angular_separation_threshold = 5
        expts, table = combined_files_for_batch(batch)

        tables = table.split_by_experiment_id()
        # now run cosym
        if cosym_params.seed is not None:
            flex.set_random_seed(cosym_params.seed)
            np.random.seed(cosym_params.seed)
            random.seed(cosym_params.seed)
        cosym_instance = cosym(expts, tables, cosym_params)
        register_default_cosym_observers(cosym_instance)
        cosym_instance.run()
        cosym_instance.experiments.as_file(cosym_params.output.experiments)
        joint_refls = flex.reflection_table.concat(cosym_instance.reflections)
        joint_refls.as_file(cosym_params.output.reflections)
        xia2_logger.info(
            f"Consistently indexed {len(cosym_instance.experiments)} crystals in data reduction batch {index+1}"
        )

    return ProgramResult(
        working_directory / cosym_params.output.experiments,
        working_directory / cosym_params.output.reflections,
        working_directory / logfile,
        working_directory / cosym_params.output.html,
        working_directory / cosym_params.output.json,
    )


def scale_reindex_single(
    working_directory: Path,
    batch_for_reindex: ProcessingBatch,
    reduction_params: ReductionParams,
) -> List[ProcessingBatch]:
    assert (
        reduction_params.reference
    )  # this should only be called if we have a reference
    scaleresult = scale_on_batches(
        working_directory,
        [batch_for_reindex],
        reduction_params,
        "batch1",
    )
    logfile = "dials.reindex.log"
    with run_in_directory(working_directory), log_to_file(logfile), record_step(
        "dials.reindex"
    ):
        expts = load.experiment_list(scaleresult.exptfile, check_format=False)
        refls = flex.reflection_table.from_file(scaleresult.reflfile)
        space_group = reduction_params.space_group.group()
        wavelength = np.mean([expt.beam.get_wavelength() for expt in expts])
        from dials.util.reference import intensities_from_reference_file
        from dials.util.reindex import change_of_basis_op_against_reference

        reference_miller_set = intensities_from_reference_file(
            os.fspath(reduction_params.reference),
            wavelength=wavelength,
            k_sol=reduction_params.reference_ksol,
            b_sol=reduction_params.reference_bsol,
        )
        change_of_basis_op = change_of_basis_op_against_reference(
            expts, [refls], reference_miller_set
        )
        for expt in expts:
            expt.crystal = expt.crystal.change_basis(change_of_basis_op)
            expt.crystal.set_space_group(space_group)

        exptfileout = "processed_0.expt"
        reflfileout = "processed_0.refl"
        expts.as_file(exptfileout)

        refls["miller_index"] = change_of_basis_op.apply(refls["miller_index"])
        refls.as_file(reflfileout)
    xia2_logger.info("Reindexed against reference file")
    outbatch = ProcessingBatch()
    outbatch.add_filepair(
        FilePair(working_directory / exptfileout, working_directory / reflfileout)
    )
    return [outbatch]


def cosym_reindex(
    working_directory: Path,
    batches_for_reindex: List[ProcessingBatch],
    d_min: float = None,
    max_delta: float = 0.5,
    partiality_threshold: float = 0.2,
    reference=None,
    reference_ksol=0.35,
    reference_bsol=46.0,
) -> List[ProcessingBatch]:
    from dials.command_line.cosym import phil_scope as cosym_scope

    expts = []
    refls = []
    params = cosym_scope.extract()

    logfile = "dials.cosym_reindex.log"
    for batch in batches_for_reindex:
        for filepair in batch.filepairs:
            expts.append(load.experiment_list(filepair.expt, check_format=False))
            refls.append(flex.reflection_table.from_file(filepair.refl))
    params.space_group = expts[0][0].crystal.get_space_group().info()
    params.lattice_symmetry_max_delta = max_delta
    params.partiality_threshold = partiality_threshold
    params.min_i_mean_over_sigma_mean = 0.5
    params.cc_weights = "sigma"
    params.weights = "standard_error"
    if reference:
        params.reference = os.fspath(reference)
        params.reference_model.k_sol = reference_ksol
        params.reference_model.b_sol = reference_bsol
    if d_min:
        params.d_min = d_min

    with open(os.devnull, "w") as devnull, run_in_directory(
        working_directory
    ), log_to_file(logfile), record_step("cosym_reindex"):
        sys.stdout = devnull  # block printing from cosym
        cosym_instance = BatchCosym(expts, refls, params)
        register_default_cosym_observers(cosym_instance)
        cosym_instance.run()
    sys.stdout = sys.__stdout__
    FileHandler.record_log_file(logfile.rstrip(".log"), working_directory / logfile)
    FileHandler.record_html_file("dials.cosym", working_directory / "dials.cosym.html")
    outfiles = []
    for expt, refl in zip(
        cosym_instance._output_expt_files, cosym_instance._output_refl_files
    ):
        outbatch = ProcessingBatch()
        outbatch.add_filepair(
            FilePair(working_directory / expt, working_directory / refl)
        )
        outfiles.append(outbatch)
    return outfiles


def parallel_cosym(
    working_directory: Path,
    data_to_reindex: List[ProcessingBatch],
    reduction_params,
    nproc: int = 1,
) -> List[ProcessingBatch]:
    """Run dials.cosym on each batch to resolve indexing ambiguities."""

    if not Path.is_dir(working_directory):
        Path.mkdir(working_directory)

    reindexed_results = [ProcessingBatch() for _ in range(len(data_to_reindex))]

    with open(os.devnull, "w") as devnull:
        sys.stdout = devnull  # block printing from cosym

        with record_step(
            "dials.cosym (parallel)"
        ), concurrent.futures.ProcessPoolExecutor(max_workers=nproc) as pool:
            cosym_futures: dict[Any, int] = {
                pool.submit(
                    individual_cosym,
                    working_directory,
                    batch,
                    index,
                    reduction_params,
                ): index
                for index, batch in enumerate(data_to_reindex)
            }
            for future in concurrent.futures.as_completed(cosym_futures):
                idx = cosym_futures[future]
                try:
                    result = future.result()
                except Exception as e:
                    raise ValueError(
                        f"Unsuccessful scaling and symmetry analysis of the new data. Error:\n{e}"
                    )
                else:
                    reindexed_results[idx].add_filepair(
                        FilePair(result.exptfile, result.reflfile)
                    )
                    FileHandler.record_log_file(
                        result.logfile.name.rstrip(".log"), result.logfile
                    )
                    FileHandler.record_html_file(
                        result.htmlfile.name.rstrip(".html"), result.htmlfile
                    )

    sys.stdout = sys.__stdout__  # restore printing
    return reindexed_results


def select_crystals_close_to(
    crystals_dict: CrystalsDict,
    unit_cell: uctbx.unit_cell,
    abs_angle_tol: float,
    abs_length_tol: float,
) -> CrystalsDict:
    good_crystals_data: CrystalsDict = {}
    with record_step("select based on unit cell"):
        n_input = 0
        n_good = 0
        for file_, data in crystals_dict.items():
            identifiers = data.identifiers
            n = len(identifiers)
            n_input += n
            ids = []
            for i, c in enumerate(data.crystals):
                if c.get_unit_cell().is_similar_to(
                    unit_cell,
                    absolute_angle_tolerance=abs_angle_tol,
                    absolute_length_tolerance=abs_length_tol,
                ):
                    ids.append(i)
            n_this = len(ids)
            if n_this == n:
                good_crystals_data[file_] = CrystalsData(
                    identifiers=identifiers,
                    crystals=data.crystals,
                    keep_all_original=True,
                    mean_I_over_sigma_vals=data.mean_I_over_sigma_vals,
                )
            else:
                good_crystals_data[file_] = CrystalsData(
                    identifiers=[identifiers[i] for i in ids],
                    crystals=[data.crystals[i] for i in ids],
                    mean_I_over_sigma_vals=[
                        data.mean_I_over_sigma_vals[i] for i in ids
                    ],
                    keep_all_original=False,
                )
            n_good += n_this
        uc_string = ", ".join(f"{i:.2f}" for i in unit_cell.parameters())
        xia2_logger.info(
            "Unit cell filtering:\n"
            f"  Selected {n_good} crystals consistent with cell parameters\n  {uc_string},\n"
            "  and tolerances of"
            + " \u00b1"
            + f"{abs_length_tol}"
            + "\u212b &"
            + " \u00b1"
            + f"{abs_angle_tol}"
            + "\u00b0"
        )
    return good_crystals_data


class ProcessingBatch(object):
    #  unit of file input for a processing job. Consisting of one or more filepairs,
    # optionally with additional subsets of identifiers for selecting data out
    # of those files.

    def __init__(self):
        self.filepairs = []
        self.filepair_to_good_identifiers = {}

    def add_filepair(self, fp, identifiers=None):
        self.filepairs.append(fp)
        if identifiers:
            assert fp not in self.filepair_to_good_identifiers
            self.filepair_to_good_identifiers[fp] = identifiers


def split_filtered_data(
    new_data: List[FilePair],
    good_crystals_data: CrystalsDict,
    min_batch_size: int,
) -> List[ProcessingBatch]:
    n_cryst = sum(len(v.identifiers) for v in good_crystals_data.values())
    n_batches = max(math.floor(n_cryst / min_batch_size), 1)
    batches = [ProcessingBatch() for _ in range(n_batches)]

    stride = n_cryst / n_batches
    # make sure last batch has at least the batch size
    splits = [int(math.floor(i * stride)) for i in range(n_batches)]
    splits.append(n_cryst)

    n_leftover = 0
    n_batch_output = 0
    n_required = splits[1] - splits[0]
    current_fps = []
    current_identifier_lists = []
    for file_pair in new_data:
        good_crystals_this = good_crystals_data[str(file_pair.expt)]
        if not good_crystals_this.crystals:
            continue
        good_identifiers = good_crystals_this.identifiers
        n_leftover += len(good_identifiers)
        current_fps.append(file_pair)
        current_identifier_lists.append(good_identifiers)

        while n_leftover >= n_required:
            last_fp = current_fps.pop()
            ids = current_identifier_lists.pop()
            if n_required == n_leftover:
                sub_ids_last = ids
                sub_ids_last_leftover = flex.std_string([])
            else:
                sub_ids_last = ids[: (n_required - n_leftover)]
                sub_ids_last_leftover = ids[(n_required - n_leftover) :]

            for fp, ids in zip(current_fps, current_identifier_lists):
                batches[n_batch_output].add_filepair(fp, ids)
            batches[n_batch_output].add_filepair(last_fp, sub_ids_last)
            if len(sub_ids_last_leftover):
                current_fps = [last_fp]
                current_identifier_lists = [sub_ids_last_leftover]
            else:
                current_fps = []
                current_identifier_lists = []
            n_batch_output += 1
            n_leftover -= n_required
            if n_batch_output == len(splits) - 1:
                break
            n_required = splits[n_batch_output + 1] - splits[n_batch_output]
    assert n_batch_output == len(splits) - 1
    assert not n_leftover

    return batches


def prepare_scaled_array(
    filelist: List[FilePair], best_unit_cell: uctbx.unit_cell
) -> Tuple[miller.array, ExperimentList]:
    """
    Loads a list of reflection tables and experiment lists, creates a miller
    array and concatenates into a combined miller array and experiment list.
    """
    scaled_array = None
    joint_expts: ExperimentList = ExperimentList()
    for fp in filelist:
        expts = load.experiment_list(fp.expt, check_format=False)
        table = flex.reflection_table.from_file(fp.refl)
        # now make the miller array
        miller_set = miller.set(
            crystal_symmetry=crystal.symmetry(
                unit_cell=best_unit_cell,
                space_group=expts[0].crystal.get_space_group(),
                assert_is_compatible_unit_cell=False,
            ),
            indices=table["miller_index"],
            anomalous_flag=False,
        )
        i_obs: miller.array = miller.array(
            miller_set,
            data=table["intensity"],
        )
        i_obs.set_observation_type_xray_intensity()
        i_obs.set_sigmas(table["sigma"])
        if scaled_array is None:
            scaled_array = i_obs
            joint_expts = expts
        else:
            scaled_array = scaled_array.concatenate(i_obs)
            joint_expts.extend(expts)
    if not scaled_array:
        raise RuntimeError("No file list given to prepare_scaled_array")
    scaled_array.set_observation_type_xray_intensity()

    return scaled_array, joint_expts<|MERGE_RESOLUTION|>--- conflicted
+++ resolved
@@ -114,16 +114,11 @@
     integrated_data: list[FilePair],
     reduction_params: ReductionParams,
 ) -> Tuple[CrystalsDict, uctbx.unit_cell, sgtbx.space_group_info]:
-<<<<<<< HEAD
-
     crystals_data = load_crystal_data_from_new_expts(
         integrated_data,
         calculate_meanIsigma=bool(reduction_params.mean_i_over_sigma_threshold),
         partiality_thresold=reduction_params.partiality_threshold,
     )
-=======
-    crystals_data = load_crystal_data_from_new_expts(integrated_data)
->>>>>>> 53ac4143
     if not any(v.crystals for v in crystals_data.values()):
         raise ValueError(
             "No integrated images in integrated datafiles, processing finished."
